from ggplot import *


<<<<<<< HEAD
print (ggplot(aes(x='price'), data=diamonds) + \
    geom_hist() + \
    facet_wrap("cut"))
=======
print ggplot(aes(x='price'), data=diamonds) + \
    geom_histogram() + \
    facet_wrap("cut")
>>>>>>> 58823003

plt.show(1)<|MERGE_RESOLUTION|>--- conflicted
+++ resolved
@@ -1,14 +1,8 @@
 from ggplot import *
 
 
-<<<<<<< HEAD
-print (ggplot(aes(x='price'), data=diamonds) + \
-    geom_hist() + \
-    facet_wrap("cut"))
-=======
 print ggplot(aes(x='price'), data=diamonds) + \
     geom_histogram() + \
     facet_wrap("cut")
->>>>>>> 58823003
 
 plt.show(1)